'''
Copyright 2022 The Microsoft DeepSpeed Team
'''
import asyncio
from readline import write_history_file
import torch
import sys
import subprocess
import time
import grpc
import os
import json
from pathlib import Path
import mii
import base64
import json
from mii.utils import logger, kwarg_dict_to_proto


def mii_query_handle(deployment_name):
    """Get a query handle for a local deployment:

        mii/examples/local/gpt2-query-example.py
        mii/examples/local/roberta-qa-query-example.py


    Arguments:
        deployment_name: Name of the deployment. Used as an identifier for posting queries for ``LOCAL`` deployment.

    Returns:
        query_handle: A query handle with a single method `.query(request_dictionary)` using which queries can be sent to the model.

    """

    configs = mii.utils.import_score_file(deployment_name).configs

    task = configs[mii.constants.TASK_NAME_KEY]

    assert task is not None, "The task name should be set before calling init"

    return mii.MIIServerClient(task,
                               "na",
                               "na",
                               mii_configs=configs[mii.constants.MII_CONFIGS_KEY],
                               initialize_service=False,
                               initialize_grpc_client=True,
                               use_grpc_server=True)


class MIIServerClient():
    '''Initialize the model, setup the server and client for the model under model_path'''
    def __init__(self,
                 task_name,
                 model_name,
                 model_path,
                 ds_optimize=True,
                 ds_zero=False,
                 ds_config=None,
                 mii_configs={},
                 initialize_service=True,
                 initialize_grpc_client=True,
                 use_grpc_server=False):

        mii_configs = mii.config.MIIConfig(**mii_configs)

        self.task = mii.get_task(task_name)

        self.num_gpus = self._get_num_gpus(mii_configs)
        assert self.num_gpus > 0, "GPU count must be greater than 0"

        # This is true in two cases
        # i) If its multi-GPU
        # ii) It is a local deployment
        self.use_grpc_server = True if (self.num_gpus > 1) else use_grpc_server
        self.initialize_service = initialize_service
        self.initialize_grpc_client = initialize_grpc_client

        self.port_number = mii_configs.port_number

        if initialize_service and not self.use_grpc_server:
            self.model = None

        if self.initialize_service:
            self.process = self._initialize_service(model_name,
                                                    model_path,
                                                    ds_optimize,
                                                    ds_zero,
                                                    ds_config,
                                                    mii_configs)
            if self.use_grpc_server:
                self._wait_until_server_is_live()

        if self.initialize_grpc_client and self.use_grpc_server:
            self.stubs = []
            self.asyncio_loop = asyncio.get_event_loop()
            self._initialize_grpc_client()

    def _get_num_gpus(self, mii_configs):
        def get_tensor_parallel_gpus(mii_configs):
            num_gpus = mii_configs.tensor_parallel

            assert torch.cuda.device_count() >= num_gpus, f"Available GPU count: {torch.cuda.device_count()} does not meet the required gpu count: {num_gpus}"
            return num_gpus

        # Only Tensor Parallelism supported for now
        return get_tensor_parallel_gpus(mii_configs)

    def _wait_until_server_is_live(self):
        sockets_open = False
        while not sockets_open:
            sockets_open = self._is_socket_open(self.port_number)
            process_alive = self._is_server_process_alive()
            if not process_alive:
                raise RuntimeError("server crashed for some reason, unable to proceed")
            time.sleep(4)
            logger.info("waiting for server to start...")
        logger.info(f"server has started on {self.port_number}")

    def _is_socket_open(self, port):
        import socket
        sock = socket.socket(socket.AF_INET, socket.SOCK_STREAM)
        result = sock.connect_ex(('0.0.0.0', port))
        sock.close()
        return result == 0

    def _is_server_process_alive(self):
        if self.process is None:
            return True
        try:
            self.process.wait(1)
        except subprocess.TimeoutExpired as err:
            # timeout means we're still running and all (probably) okay
            is_alive = True
        else:
            # no exception case
            is_alive = False
        return is_alive

    def _initialize_service(self,
                            model_name,
                            model_path,
                            ds_optimize,
                            ds_zero,
                            ds_config,
                            mii_configs):
        process = None
        if not self.use_grpc_server:
            self.model = mii.load_models(mii.get_task_name(self.task),
                                         model_name,
                                         model_path,
                                         ds_optimize,
                                         ds_zero,
                                         ds_config)
        else:
            if self._is_socket_open(self.port_number):
                raise RuntimeError(
                    f"Server is already running on port {self.port_number}, please shutdown to use different port."
                )

            # serialize mii config
            # convert json str -> bytes
            json_bytes = mii_configs.json().encode()
            # base64 encoded bytes
            b64_config_bytes = base64.urlsafe_b64encode(json_bytes)
            # bytes -> str
            b64_config_str = b64_config_bytes.decode()

            ds_launch_str = f"deepspeed --num_gpus {self.num_gpus} --no_local_rank --no_python"
            launch_str = f"{sys.executable} -m mii.launch.multi_gpu_server"
            server_args_str = f"--task-name {mii.get_task_name(self.task)} --model {model_name} --model-path {model_path} --port {self.port_number}"
            server_args_str += " --ds-optimize" if ds_optimize else ""

            #XXX: fetch model provider based on model name in a more general way
            if model_name == "gpt-neox":
                provider = mii.constants.MODEL_PROVIDER_NAME_EA
            else:
                provider = mii.constants.MODEL_PROVIDER_NAME_HF
            server_args_str += f" --provider {provider}"

            server_args_str += f" --config {b64_config_str}"
            server_args_str += " --ds-zero" if ds_zero else ""
            if ds_zero and ds_config is not None:
                if isinstance(ds_config, dict):

                    def create_config_from_dict(tmpdir, config_dict):
                        if not os.path.exists(tmpdir):
                            os.makedirs(tmpdir)
                        config_path = os.path.join(tmpdir, 'temp_config.json')
                        with open(config_path, 'w') as fd:
                            json.dump(config_dict, fd)
                        return config_path

                    model_dir = Path(model_path).parent.resolve()
                    ds_config_path = create_config_from_dict(model_dir, ds_config)
                elif isinstance(ds_config, str):
                    ds_config_path = ds_config
                else:
                    raise ValueError(
                        f"Expected a string path to an existing deepspeed config, or a dictionary. Received: {ds_config}"
                    )
                server_args_str += f" --ds-config {ds_config_path}"
            cmd = f'{ds_launch_str} {launch_str} {server_args_str}'.split(" ")
            logger.info(f"multi-gpu deepspeed launch: {cmd}")
            process = subprocess.Popen(cmd)
        return process

    def _initialize_grpc_client(self):
        channels = []
        for i in range(self.num_gpus):
            channel = grpc.aio.insecure_channel(f'localhost:{self.port_number + i}')
            stub = mii.grpc_related.proto.modelresponse_pb2_grpc.ModelResponseStub(
                channel)
            channels.append(channel)
            self.stubs.append(stub)

    #runs task in parallel and return the result from the first task
    async def _query_in_tensor_parallel(self, request_string, query_kwargs):
        responses = []
        for i in range(self.num_gpus):
            responses.append(
                self.asyncio_loop.create_task(
                    self._request_async_response(i,
                                                 request_string,
                                                 query_kwargs)))

        await responses[0]

        return responses[0]

    async def _request_async_response(self, stub_id, request_dict, query_kwargs):
        proto_kwargs = kwarg_dict_to_proto(query_kwargs)
        if self.task == mii.Tasks.TEXT_GENERATION:
            response = await self.stubs[stub_id].GeneratorReply(
                mii.modelresponse_pb2.SingleStringRequest(request=request_dict['query'],
                                                          query_kwargs=proto_kwargs))

        elif self.task == mii.Tasks.TEXT_CLASSIFICATION:
            response = await self.stubs[stub_id].ClassificationReply(
                mii.modelresponse_pb2.SingleStringRequest(request=request_dict['query'],
                                                          query_kwargs=proto_kwargs))

        elif self.task == mii.Tasks.QUESTION_ANSWERING:
            response = await self.stubs[stub_id].QuestionAndAnswerReply(
                mii.modelresponse_pb2.QARequest(question=request_dict['question'],
                                                context=request_dict['context'],
                                                query_kwargs=proto_kwargs))
        elif self.task == mii.Tasks.FILL_MASK:
            response = await self.stubs[stub_id].FillMaskReply(
                mii.modelresponse_pb2.SingleStringRequest(request=request_dict['query'],
                                                          query_kwargs=proto_kwargs))

        elif self.task == mii.Tasks.TOKEN_CLASSIFICATION:
            response = await self.stubs[stub_id].TokenClassificationReply(
                mii.modelresponse_pb2.SingleStringRequest(request=request_dict['query'],
                                                          query_kwargs=proto_kwargs))

        elif self.task == mii.Tasks.CONVERSATIONAL:
            response = await self.stubs[stub_id].ConversationalReply(
                mii.modelresponse_pb2.ConversationRequest(
                    text=request_dict['text'],
                    conversation_id=request_dict['conversation_id']
                    if 'conversation_id' in request_dict else None,
                    past_user_inputs=request_dict['past_user_inputs'],
                    generated_responses=request_dict['generated_responses'],
                    query_kwargs=proto_kwargs))

        else:
            assert False, "unknown task"
        return response

    def _request_response(self, request_dict, query_kwargs):
        start = time.time()
        if self.task == mii.Tasks.TEXT_GENERATION:
<<<<<<< HEAD
            response = self.model(request_dict['query'],
                                  do_sample=True,
                                  min_length=25,
                                  max_length=25)
=======
            response = self.model(request_dict['query'], **query_kwargs)
>>>>>>> 067265ad

        elif self.task == mii.Tasks.TEXT_CLASSIFICATION:
            response = self.model(request_dict['query'], **query_kwargs)

        elif self.task == mii.Tasks.QUESTION_ANSWERING:
            response = self.model(question=request_dict['query'],
                                  context=request_dict['context'],
                                  **query_kwargs)

        elif self.task == mii.Tasks.FILL_MASK:
            response = self.model(request_dict['query'], **query_kwargs)

        elif self.task == mii.Tasks.TOKEN_CLASSIFICATION:
            response = self.model(request_dict['query'], **query_kwargs)

        elif self.task == mii.Tasks.CONVERSATIONAL:
            response = self.model(["", request_dict['query']], **query_kwargs)

        else:
            raise NotSupportedError(f"task is not supported: {self.task}")
        end = time.time()
        return f"{response}" + f"\n Model Execution Time: {end-start} seconds"

    def query(self, request_dict, **query_kwargs):
        """Query a local deployment:

            mii/examples/local/gpt2-query-example.py
            mii/examples/local/roberta-qa-query-example.py

        Arguments:
            request_dict: A task specific request dictionary consistinging of the inputs to the models
            query_kwargs: additional query parameters for the model

        Returns:
            response: Response of the model
        """
        if not self.use_grpc_server:
            response = self._request_response(request_dict, query_kwargs)
            ret = f"{response}"
        else:
            assert self.initialize_grpc_client, "grpc client has not been setup when this model was created"
            response = self.asyncio_loop.run_until_complete(
                self._query_in_tensor_parallel(request_dict,
                                               query_kwargs))
            ret = response.result()
        return ret<|MERGE_RESOLUTION|>--- conflicted
+++ resolved
@@ -271,14 +271,9 @@
     def _request_response(self, request_dict, query_kwargs):
         start = time.time()
         if self.task == mii.Tasks.TEXT_GENERATION:
-<<<<<<< HEAD
-            response = self.model(request_dict['query'],
-                                  do_sample=True,
-                                  min_length=25,
-                                  max_length=25)
-=======
+            # for benchmarking
+            # do_sample=True, min_length=25, max_length=25
             response = self.model(request_dict['query'], **query_kwargs)
->>>>>>> 067265ad
 
         elif self.task == mii.Tasks.TEXT_CLASSIFICATION:
             response = self.model(request_dict['query'], **query_kwargs)
