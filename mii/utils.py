--- conflicted
+++ resolved
@@ -203,23 +203,11 @@
 
 
 def get_num_gpus(mii_configs):
-<<<<<<< HEAD
-    def get_tensor_parallel_gpus(mii_configs):
-        num_gpus = mii_configs.tensor_parallel
-
-        assert torch.cuda.device_count(
-        ) >= num_gpus, f"Available GPU count: {torch.cuda.device_count()} does not meet the required gpu count: {num_gpus}"
-        return num_gpus
-
-    # Only Tensor Parallelism supported for now
-    return get_tensor_parallel_gpus(mii_configs)
-=======
     num_gpus = mii_configs.tensor_parallel
 
     assert torch.cuda.device_count(
     ) >= num_gpus, f"Available GPU count: {torch.cuda.device_count()} does not meet the required gpu count: {num_gpus}"
     return num_gpus
->>>>>>> be3248f0
 
 
 log_levels = {
