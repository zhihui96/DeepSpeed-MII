import mii
from transformers import AutoConfig

mii_configs = {"dtype": "fp16"}

<<<<<<< HEAD
name = "microsoft/DialoGPT-medium"
=======
name = "distilgpt2"
name = "gpt2-xl"

config = AutoConfig.from_pretrained(name)
model_hidden_size = config.n_embd

ds_config = {
    "fp16": {
        "enabled": True
    },
    "bf16": {
        "enabled": False
    },
    "zero_optimization": {
        "stage": 3,
        "offload_param": {
            "device": "cpu",
        },
        "aio": {
            "block_size": 262144,
            "queue_depth": 32,
            "thread_count": 1,
            "single_submit": False,
            "overlap_events": True
        },
        "overlap_comm": True,
        "contiguous_gradients": True,
        "reduce_bucket_size": model_hidden_size * model_hidden_size,
        "stage3_prefetch_bucket_size": 0.1 * model_hidden_size * model_hidden_size,
        "stage3_max_live_parameters": 1e8,
        "stage3_max_reuse_distance": 1e8,
        "stage3_param_persistence_threshold": 10 * model_hidden_size
    },
    "train_micro_batch_size_per_gpu": 1,
}

>>>>>>> 067265ad
mii.deploy('text-generation',
           name,
           mii.DeploymentType.LOCAL,
           deployment_name=name + "_deployment",
           local_model_path=".cache/models/" + name,
           mii_configs=mii_configs,
           enable_deepspeed=False,
           enable_zero=True,
           ds_config=ds_config)<|MERGE_RESOLUTION|>--- conflicted
+++ resolved
@@ -3,9 +3,6 @@
 
 mii_configs = {"dtype": "fp16"}
 
-<<<<<<< HEAD
-name = "microsoft/DialoGPT-medium"
-=======
 name = "distilgpt2"
 name = "gpt2-xl"
 
@@ -42,7 +39,6 @@
     "train_micro_batch_size_per_gpu": 1,
 }
 
->>>>>>> 067265ad
 mii.deploy('text-generation',
            name,
            mii.DeploymentType.LOCAL,
