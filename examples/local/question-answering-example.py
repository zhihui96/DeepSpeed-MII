import mii

mii_config = {'tensor_parallel': 1, 'port_number': 50050}

name = "deepset/roberta-large-squad2"
<<<<<<< HEAD
mii.deploy("question-answering",
           name,
           mii.DeploymentType.LOCAL,
           deployment_name=name + "_deployment",
           local_model_path=".cache/models/" + name,
           mii_configs=mii_configs,
           enable_deepspeed=True)

mii_configs['port_number'] = 50051

mii.deploy("question-answering",
           name,
           mii.DeploymentType.LOCAL,
           deployment_name=name + "-qa-deployment2",
           local_model_path=".cache/models/" + name,
           mii_configs=mii_configs,
           enable_deepspeed=False)
=======
mii.deploy(task="question-answering",
           model=name,
           deployment_name=name + "-qa-deployment",
           mii_config=mii_config)
>>>>>>> f098663a
<|MERGE_RESOLUTION|>--- conflicted
+++ resolved
@@ -3,27 +3,7 @@
 mii_config = {'tensor_parallel': 1, 'port_number': 50050}
 
 name = "deepset/roberta-large-squad2"
-<<<<<<< HEAD
-mii.deploy("question-answering",
-           name,
-           mii.DeploymentType.LOCAL,
-           deployment_name=name + "_deployment",
-           local_model_path=".cache/models/" + name,
-           mii_configs=mii_configs,
-           enable_deepspeed=True)
-
-mii_configs['port_number'] = 50051
-
-mii.deploy("question-answering",
-           name,
-           mii.DeploymentType.LOCAL,
-           deployment_name=name + "-qa-deployment2",
-           local_model_path=".cache/models/" + name,
-           mii_configs=mii_configs,
-           enable_deepspeed=False)
-=======
 mii.deploy(task="question-answering",
            model=name,
            deployment_name=name + "-qa-deployment",
-           mii_config=mii_config)
->>>>>>> f098663a
+           mii_config=mii_config)